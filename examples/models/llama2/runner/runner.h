--- conflicted
+++ resolved
@@ -132,16 +132,13 @@
   std::unique_ptr<Sampler> sampler_;
   bool shouldStop_{false};
   Stats stats_;
-<<<<<<< HEAD
+  bool enable_parallel_prefill_;
 
   // message queue for processing messages in REPL mode
   moodycamel::BlockingConcurrentQueue<ReplMsg> messageQueue;
 
   // message queue for system messages
   moodycamel::BlockingConcurrentQueue<std::string> systemMessageQueue;
-=======
-  bool enable_parallel_prefill_;
->>>>>>> 6556991a
 };
 
 } // namespace torch::executor